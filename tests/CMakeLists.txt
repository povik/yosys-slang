if (WITH_COVERAGE)
    if (CMAKE_CXX_COMPILER_ID STREQUAL Clang)
        set(test_launcher
            ${CMAKE_COMMAND} -E env
            LLVM_PROFILE_FILE=${CMAKE_BINARY_DIR}/yosys-slang.%p.profraw
        )

        add_custom_target(
            coverage
            COMMAND
                llvm-profdata merge -sparse
                yosys-slang.*.profraw
                -o yosys-slang.profdata
            COMMAND
                llvm-cov export -format lcov
                $<TARGET_FILE:yosys-slang>
                -instr-profile=yosys-slang.profdata
                --ignore-filename-regex=/third_party/
                --ignore-filename-regex=^/usr
                > yosys-slang.info
            WORKING_DIRECTORY ${CMAKE_BINARY_DIR}
        )
    endif()
endif()

set(ALL_TESTS
    unit/async.ys
    unit/dualedge.ys
    unit/function_call.ys
    unit/latch.ys
    unit/selftests.tcl
    various/assign_mixing.ys
    various/bb_detect.ys
    various/blackbox_scenarios.ys
    various/defaults.ys
    various/delays.ys
    various/expr.ys
    various/flop_naming.ys
    various/formal_stmts.ys
    various/hierref_error.ys
    various/ignore_asserts.ys
    various/intf_array_naming.ys
    various/intf_w_hierarchy.ys
    various/issue142.ys
    various/issue208.ys
    various/issue227.ys
    various/issue240.ys
    various/issue50.ys
    various/mem_inference.ys
    various/meminit.ys
    various/pragmas.ys
    various/regress.ys
    various/stringattrs.ys
    various/stringparams.ys
    various/timescale.ys
    various/top_attr.ys
    various/unknown_cells.ys
    various/toplevel_intf_unsupported.ys
    various/wait_test.ys
    various/expect_test.ys
    various/program_test.ys
<<<<<<< HEAD
    various/dualedge.ys
=======
    various/wor_unsupp.ys
>>>>>>> 4d89de76
)

foreach(test_script ${ALL_TESTS})
    set(test_fullpath ${CMAKE_CURRENT_SOURCE_DIR}/${test_script})
    get_filename_component(test_dir ${test_fullpath} DIRECTORY)
    add_test(
        NAME ${test_script}
        WORKING_DIRECTORY ${test_dir}
        COMMAND
            ${test_launcher}
            ${YOSYS_BINDIR}/yosys -m $<TARGET_FILE:yosys-slang> ${test_fullpath}
    )
endforeach()<|MERGE_RESOLUTION|>--- conflicted
+++ resolved
@@ -34,6 +34,7 @@
     various/blackbox_scenarios.ys
     various/defaults.ys
     various/delays.ys
+    various/dualedge.ys
     various/expr.ys
     various/flop_naming.ys
     various/formal_stmts.ys
@@ -59,11 +60,7 @@
     various/wait_test.ys
     various/expect_test.ys
     various/program_test.ys
-<<<<<<< HEAD
-    various/dualedge.ys
-=======
     various/wor_unsupp.ys
->>>>>>> 4d89de76
 )
 
 foreach(test_script ${ALL_TESTS})
